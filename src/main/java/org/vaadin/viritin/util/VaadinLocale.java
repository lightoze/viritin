package org.vaadin.viritin.util;

import java.util.*;

import com.vaadin.server.*;
import com.vaadin.ui.*;

/**
 * This class handles the locale for a vaadin application. It negotiates the
 * locale based on
 * <ol>
 * <li>a selected locale via {@link #setLocale(Locale)}</li>
 * <li>the best fitting one by the Accept-Lanuage Header</li>
 * <li>the first one from the supported ones</li>
 * </ol>
 * After a locale has been selected a call of
 * {@link com.vaadin.ui.AbstractComponent#setLocale(Locale)} on all components
 * in the current {@link com.vaadin.ui.UI} is triggered. You can update your
 * strings there.
 *
 * @author Daniel Nordhoff-Vergien
 *
 */
public class VaadinLocale {
<<<<<<< HEAD
    public interface LocaleNegotiationStrategey {

        /**
         * Returns the best fitting supported locale depending on the http
         * language accept header.
         * 
         * @param supportedLocales
         * @param vaadinRequest
         * @return the best fitting supported locale
         */
        public Locale negotiate(List<Locale> supportedLocales,
                VaadinRequest vaadinRequest);
    }
=======
>>>>>>> e89db75f

    private static final String LOCALE_SESSION_ATTRIBUTE = "org.vaadin.viritin.selectedLocale";
    private final List<Locale> supportedLocales = new ArrayList<Locale>();
    private Locale bestLocaleByAcceptHeader;
    private final LocaleNegotiationStrategey localeNegotiationStrategey;

    public VaadinLocale(LocaleNegotiationStrategey localeNegotiationStrategey,
            Locale... supportedLocales) {
        if (supportedLocales == null || supportedLocales.length == 0) {
            throw new IllegalArgumentException(
                    "At least one locale must be supported");
        }
        if (localeNegotiationStrategey == null) {
            throw new IllegalArgumentException(
                    "localeNegotiatinStrategy may not be null!");
        }
        this.localeNegotiationStrategey = localeNegotiationStrategey;

        for (Locale locale : supportedLocales) {
            this.supportedLocales.add(locale);
        }
    }

    /**
     * Instantiates a new VaadinLocale object
<<<<<<< HEAD
     * 
     * @param localeNegotiationStrategey
=======
     *
>>>>>>> e89db75f
     * @param vaadinRequest
     * @param supportedLocales At least one Locale which the application
     * supports. The first locale is the default locale, if negotiation fails.
     *
     *
     * @throws IllegalArgumentException if there is no locale.
     */
    public VaadinLocale(LocaleNegotiationStrategey localeNegotiationStrategey,
            VaadinRequest vaadinRequest, Locale... supportedLocales) {
        this(localeNegotiationStrategey, supportedLocales);
        setVaadinRequest(vaadinRequest);
        updateVaadinLocale();
    }

    /**
     * Creates a new instance with the {@link Java8LocaleNegotiationStrategy}.
     * 
     * @param supportedLocales
     */
    public VaadinLocale(Locale... supportedLocales) {
        this(new Java8LocaleNegotiationStrategy(), supportedLocales);
    }

    public void setVaadinRequest(VaadinRequest vaadinRequest) {
        if (vaadinRequest == null) {
            throw new IllegalArgumentException("VaadinRequest is needed!");
        }
<<<<<<< HEAD
        bestLocaleByAcceptHeader = localeNegotiationStrategey.negotiate(
                supportedLocales, vaadinRequest);
        updateVaadinLocale();
=======

        String languages = vaadinRequest.getHeader("Accept-Language");
        ArrayList<Locale> preferredArray = new ArrayList<Locale>(supportedLocales);
        if (languages != null) {
            final String[] priorityList = languages.split(",");

            Collections.sort(preferredArray, new Comparator<Locale>() {

                @Override
                public int compare(Locale o1, Locale o2) {
                    int pos1 = supportedLocales.size(), pos2 = supportedLocales.
                            size();
                    for (int i = 0; i < priorityList.length; i++) {
                        String lang = priorityList[i].split("[_;-]")[0].trim();
                        if (lang.equals(o1.getLanguage())) {
                            pos1 = i;
                        }
                        if (lang.equals(o2.getLanguage())) {
                            pos2 = i;
                        }
                    }
                    return pos1 - pos2;
                }
            });
        }
        bestLocaleByAcceptHeader = preferredArray.get(0);
>>>>>>> e89db75f
    }

    public void setLocale(Locale locale) {
        if (locale != null && !supportedLocales.contains(locale)) {
            throw new IllegalArgumentException("Locale " + locale
                    + " is not supported.");
        }
        if (locale == null) {
            VaadinSession.getCurrent().setAttribute(LOCALE_SESSION_ATTRIBUTE,
                    null);
        } else {
            VaadinSession.getCurrent().setAttribute(LOCALE_SESSION_ATTRIBUTE,
                    locale.toLanguageTag());
        }
        updateVaadinLocale();
    }

    public void unsetLocale() {
        setLocale(null);
    }

    private void updateVaadinLocale() {
        Locale locale = getLocale();
        UI.getCurrent().setLocale(locale);
        VaadinSession.getCurrent().setLocale(locale);
        recursiveSetLocale();
    }

    private void recursiveSetLocale() {
        Stack<Component> stack = new Stack<Component>();
        stack.addAll(VaadinSession.getCurrent().getUIs());
        while (!stack.isEmpty()) {
            Component component = stack.pop();
            if (component instanceof HasComponents) {
                for (Iterator<Component> i = ((HasComponents) component)
                        .iterator(); i.hasNext();) {
                    stack.add(i.next());
                }
            }
            if (component instanceof AbstractComponent) {
                AbstractComponent abstractComponent = (AbstractComponent) component;
                abstractComponent.setLocale(UI.getCurrent().getLocale());
            }
        }
    }

    public Locale getLocale() {
        String locale = (String) VaadinSession.getCurrent().getAttribute(
                LOCALE_SESSION_ATTRIBUTE);
        if (locale != null) {
            return Locale.forLanguageTag(locale);
        } else if (bestLocaleByAcceptHeader != null) {
            return bestLocaleByAcceptHeader;
        } else {
            return supportedLocales.get(0);
        }
    }

    public Locale getBestLocaleByAcceptHeader() {
        return bestLocaleByAcceptHeader;
    }

    public List<Locale> getSupportedLocales() {
        return new ArrayList<Locale>(supportedLocales);
    }
}<|MERGE_RESOLUTION|>--- conflicted
+++ resolved
@@ -17,12 +17,11 @@
  * {@link com.vaadin.ui.AbstractComponent#setLocale(Locale)} on all components
  * in the current {@link com.vaadin.ui.UI} is triggered. You can update your
  * strings there.
- *
+ * 
  * @author Daniel Nordhoff-Vergien
  *
  */
 public class VaadinLocale {
-<<<<<<< HEAD
     public interface LocaleNegotiationStrategey {
 
         /**
@@ -36,8 +35,6 @@
         public Locale negotiate(List<Locale> supportedLocales,
                 VaadinRequest vaadinRequest);
     }
-=======
->>>>>>> e89db75f
 
     private static final String LOCALE_SESSION_ATTRIBUTE = "org.vaadin.viritin.selectedLocale";
     private final List<Locale> supportedLocales = new ArrayList<Locale>();
@@ -63,18 +60,16 @@
 
     /**
      * Instantiates a new VaadinLocale object
-<<<<<<< HEAD
      * 
      * @param localeNegotiationStrategey
-=======
-     *
->>>>>>> e89db75f
      * @param vaadinRequest
-     * @param supportedLocales At least one Locale which the application
-     * supports. The first locale is the default locale, if negotiation fails.
-     *
-     *
-     * @throws IllegalArgumentException if there is no locale.
+     * @param supportedLocales
+     *            At least one Locale which the application supports. The first
+     *            locale is the default locale, if negotiation fails.
+     * 
+     * 
+     * @throws IllegalArgumentException
+     *             if there is no locale.
      */
     public VaadinLocale(LocaleNegotiationStrategey localeNegotiationStrategey,
             VaadinRequest vaadinRequest, Locale... supportedLocales) {
@@ -84,50 +79,21 @@
     }
 
     /**
-     * Creates a new instance with the {@link Java8LocaleNegotiationStrategy}.
+     * Creates a new instance with the {@link Java7LocaleNegotiationStrategy}.
      * 
      * @param supportedLocales
      */
     public VaadinLocale(Locale... supportedLocales) {
-        this(new Java8LocaleNegotiationStrategy(), supportedLocales);
+        this(new Java7LocaleNegotiationStrategy(), supportedLocales);
     }
 
     public void setVaadinRequest(VaadinRequest vaadinRequest) {
         if (vaadinRequest == null) {
             throw new IllegalArgumentException("VaadinRequest is needed!");
         }
-<<<<<<< HEAD
         bestLocaleByAcceptHeader = localeNegotiationStrategey.negotiate(
                 supportedLocales, vaadinRequest);
         updateVaadinLocale();
-=======
-
-        String languages = vaadinRequest.getHeader("Accept-Language");
-        ArrayList<Locale> preferredArray = new ArrayList<Locale>(supportedLocales);
-        if (languages != null) {
-            final String[] priorityList = languages.split(",");
-
-            Collections.sort(preferredArray, new Comparator<Locale>() {
-
-                @Override
-                public int compare(Locale o1, Locale o2) {
-                    int pos1 = supportedLocales.size(), pos2 = supportedLocales.
-                            size();
-                    for (int i = 0; i < priorityList.length; i++) {
-                        String lang = priorityList[i].split("[_;-]")[0].trim();
-                        if (lang.equals(o1.getLanguage())) {
-                            pos1 = i;
-                        }
-                        if (lang.equals(o2.getLanguage())) {
-                            pos2 = i;
-                        }
-                    }
-                    return pos1 - pos2;
-                }
-            });
-        }
-        bestLocaleByAcceptHeader = preferredArray.get(0);
->>>>>>> e89db75f
     }
 
     public void setLocale(Locale locale) {
